--- conflicted
+++ resolved
@@ -8,11 +8,7 @@
   email: false
 sudo: false
 jdk:
-<<<<<<< HEAD
-    - oraclejdk8
-=======
   - openjdk8
->>>>>>> dcc07806
 before_install: gem install bundler -v '< 2' --no-document
 matrix:
   include:
